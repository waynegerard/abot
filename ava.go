--- conflicted
+++ resolved
@@ -165,103 +165,6 @@
 	return msg, nil
 }
 
-<<<<<<< HEAD
-/*
-func processKnowledge(msg *dt.Msg, resp string, followup bool) (string, bool,
-	error) {
-	var edges []*edge
-	var err error
-	if len(resp) == 0 {
-		edges, err = searchEdgesForTerm(msg.Sentence)
-		if err != nil {
-			return nil, false, err
-		}
-		for _, e := range edges {
-			msg, resp, err = processAgain(msg, e, followup)
-			if err != nil {
-				return nil, false, err
-			}
-			if len(resp) > 0 {
-				e.IncrementConfidence(db)
-				break
-			}
-			e.DecrementConfidence(db)
-		}
-	}
-	var nodes []*node
-	if len(resp) == 0 {
-		nodes, err = searchNodes(msg.Sentence, int64(len(edges)))
-		if err != nil {
-			return nil, false, err
-		}
-		for _, n := range nodes {
-			if len(n.Rel()) == 0 {
-				break
-			}
-			msg, resp, err = processAgain(msg, n, followup)
-			if err != nil {
-				return nil, false, err
-			}
-			if len(resp) > 0 {
-				n.IncrementConfidence(db)
-				break
-			}
-			n.DecrementConfidence(db)
-		}
-	}
-	log.Debugln("nodes found", nodes)
-	log.Debugln("response", resp)
-	if len(resp) == 0 && len(nodes) == 0 {
-		nodes, err := newNodes(db, appVocab, msg)
-		if err != nil {
-			return nil, false, err
-		}
-		if len(nodes) > 0 {
-			log.Debugln("created nodes, still need to save")
-			ret.Sentence = nodes[0].Text()
-			return ret, false, nil
-		}
-	}
-	var changed bool
-	if len(nodes) > 0 {
-		msg, ret, err = processAgain(msg, nodes[0], followup)
-		if err != nil {
-			return nil, false, err
-		}
-		changed = true
-	}
-	return ret, changed, nil
-}
-*/
-
-func processAgain(msg *dt.Msg, g graphObj, followup bool) (*dt.Msg, string,
-	error) {
-	var err error
-	msg.Sentence, err = replaceSentence(db, msg, g)
-	if err != nil {
-		return msg, "", err
-	}
-	si, _, _, err := nlp.Classify(bayes, msg.Sentence)
-	if err != nil {
-		log.Errorln("classifying sentence", err)
-	}
-	pkg, route, _, err := getPkg(msg)
-	if err != nil && err != ErrMissingPackage {
-		log.WithField("fn", "getPkg").Error(err)
-		return msg, "", err
-	}
-	msg = dt.NewMsg(db, bayes, msg.User, msg.Sentence)
-	msg.StructuredInput = si
-	msg.Route = route
-	ret, err := callPkg(pkg, msg, followup)
-	if err != nil {
-		return msg, "", err
-	}
-	return msg, ret, nil
-}
-
-=======
->>>>>>> 1ae88e51
 func processText(c *echo.Context) (string, error) {
 	msg, err := preprocess(c)
 	if err != nil || msg == nil /* trained */ {
