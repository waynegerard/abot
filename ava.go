--- conflicted
+++ resolved
@@ -171,26 +171,6 @@
 	return ctx, nil
 }
 
-<<<<<<< HEAD
-func processAgain(ctx *Ctx, g graphObj) (*Ctx, error) {
-	var err error
-	if g != nil {
-		ctx.Msg.Input.Sentence, err = replaceSentence(db, ctx.Msg, g)
-		if err != nil {
-			return ctx, err
-		}
-	}
-	si, _, _, err := classify(bayes, ctx.Msg.Input.Sentence)
-	if err != nil {
-		log.Errorln("classifying sentence", err)
-	}
-	ctx.Msg = dt.NewMessage(db, ctx.Msg.User, ctx.Msg.Input)
-	ctx.Msg.Input.StructuredInput = si
-	return ctx, nil
-}
-
-=======
->>>>>>> 8ce79038
 func buildInput(cmd, fid string, uid uint64, fidT int) (*dt.Input, *dt.User,
 	bool, error) {
 	si, annotated, needsTraining, err := classify(bayes, cmd)
@@ -217,69 +197,17 @@
 	return in, u, needsTraining, nil
 }
 
-<<<<<<< HEAD
-func processText(c *echo.Context) (string, error) {
-	ctx, err := preprocess(c)
-	if err != nil || ctx == nil /* trained */ {
-		log.WithField("fn", "preprocessForMessage").Error(err)
-		return "", err
-	}
-	pkg, route, followup, err := getPkg(ctx.Msg)
-	if err != nil && err != ErrMissingPackage {
-		log.WithField("fn", "getPkg").Error(err)
-		return "", err
-	}
-	ctx.Msg.Route = route
-	log.Debugln("followup?", followup)
-	// get node, change sentence if active
-	n, err := getActiveNode(db, ctx.Msg.User)
-	if err != nil {
-		return "", err
-	}
-	if n != nil {
-		err = n.updateRelation(db, ctx.Msg.Input.StructuredInput)
-		if err != nil {
-			return "", err
-		}
-		ctx, err = processAgain(ctx, n)
-		if err != nil {
-			return "", err
-		}
-		log.Debugln("new", ctx.Msg.Input.Sentence)
-	}
-	ret, err := callPkg(pkg, ctx.Msg, followup)
-	if err != nil {
-		log.WithField("fn", "callPkg").Errorln(err)
-		return "", err
-	}
-	if !followup {
-		log.Debugln("conversation change. deleting unused knowledgequeries")
-		if err := deleteNodes(db, ctx.Msg.User); err != nil {
-			return "", err
-		}
-	}
-	var edges []*edge
-=======
 func processKnowledge(ctx *Ctx, ret *dt.RespMsg, followup bool) (*dt.RespMsg,
 	error) {
 	var edges []*edge
 	var err error
->>>>>>> 8ce79038
 	if len(ret.Sentence) == 0 {
 		edges, err = searchEdgesForTerm(ctx.Msg.Input.Sentence)
 		if err != nil {
 			return nil, err
 		}
 		for _, e := range edges {
-<<<<<<< HEAD
-			ctx, err = processAgain(ctx, e)
-			if err != nil {
-				return "", err
-			}
-			ret, err = callPkg(pkg, ctx.Msg, followup)
-=======
 			ctx, ret, err = processAgain(ctx, e, followup)
->>>>>>> 8ce79038
 			if err != nil {
 				return nil, err
 			}
@@ -298,18 +226,10 @@
 			return nil, err
 		}
 		for _, n := range nodes {
-<<<<<<< HEAD
-			ctx, err = processAgain(ctx, n)
-			if err != nil {
-				return "", err
-			}
-			ret, err = callPkg(pkg, ctx.Msg, followup)
-=======
 			if len(n.Rel()) == 0 {
 				break
 			}
 			ctx, ret, err = processAgain(ctx, n, followup)
->>>>>>> 8ce79038
 			if err != nil {
 				return nil, err
 			}
@@ -325,33 +245,11 @@
 	if len(ret.Sentence) == 0 && len(nodes) == 0 {
 		nodes, err := newNodes(db, appVocab, ctx.Msg)
 		if err != nil {
-<<<<<<< HEAD
-			return "", err
-=======
 			return nil, err
->>>>>>> 8ce79038
 		}
 		if len(nodes) > 0 {
 			log.Debugln("created nodes, still need to save")
 			ret.Sentence = nodes[0].Text()
-<<<<<<< HEAD
-		} else {
-			log.Debugln("processing again")
-			ctx, err = processAgain(ctx, nil)
-			if err != nil {
-				return "", err
-			}
-		}
-	}
-	if len(ret.Sentence) == 0 {
-		pkg, route, followup, err = getPkg(ctx.Msg)
-		if err != nil {
-			log.WithField("fn", "getPkg").Error(err)
-			return "", err
-		}
-		ctx.Msg.Route = route
-		ret, err = callPkg(pkg, ctx.Msg, followup)
-=======
 			return ret, nil
 		}
 	}
@@ -431,7 +329,6 @@
 	}
 	if len(ret.Sentence) == 0 {
 		ret, err = processKnowledge(ctx, ret, followup)
->>>>>>> 8ce79038
 		if err != nil {
 			log.WithField("fn", "callPkg").Errorln(err)
 			return "", err
@@ -453,15 +350,6 @@
 	} else {
 		pkgName = ""
 	}
-<<<<<<< HEAD
-	var pkgName string
-	if pkg != nil {
-		pkgName = pkg.P.Config.Name
-	} else {
-		pkgName = ""
-	}
-=======
->>>>>>> 8ce79038
 	id, err := saveStructuredInput(ctx.Msg, ret.ResponseID, pkgName, route)
 	if err != nil {
 		return "", err
