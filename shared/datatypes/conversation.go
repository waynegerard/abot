package dt

import (
	"database/sql"
	"database/sql/driver"
	"encoding/json"
	"errors"
	"strings"
	"time"

	log "github.com/avabot/ava/Godeps/_workspace/src/github.com/Sirupsen/logrus"
	"github.com/avabot/ava/Godeps/_workspace/src/github.com/jmoiron/sqlx"
	"github.com/avabot/ava/shared/nlp"
)

var (
	ErrMissingUser = errors.New("missing user")
)

type jsonState json.RawMessage

type Msg struct {
	ID              uint64
	FlexID          string
	FlexIDType      int
	Sentence        string
	User            *User
	StructuredInput *nlp.StructuredInput
	Stems           []string
	// Tokens breaks the sentence into words. Tokens like ,.' are treated as
	// individual words.
	Tokens    []string
	Route     string
	Package   string
	State     map[string]interface{}
	CreatedAt *time.Time
	// AvaSent determines if msg is from the user or Ava
	AvaSent bool
}

type Feedback struct {
	Id        uint64
	Sentence  string
	Sentiment int
	CreatedAt time.Time
}

const (
	SentimentNegative = -1
	SentimentNeutral  = 0
	SentimentPositive = 1
)

func (j *jsonState) Scan(value interface{}) error {
	if err := json.Unmarshal(value.([]byte), *j); err != nil {
		log.Println("unmarshal jsonState: ", err)
		return err
	}
	return nil
}

func (j *jsonState) Value() (driver.Value, error) {
	return j, nil
}

func NewMsg(db *sqlx.DB, classifier nlp.Classifier, u *User, cmd string) *Msg {
	tokens := nlp.TokenizeSentence(cmd)
	stems := nlp.StemTokens(tokens)
	si := classifier.ClassifyTokens(tokens)
	m := &Msg{
		User:            u,
		Sentence:        cmd,
		Tokens:          tokens,
		Stems:           stems,
		StructuredInput: si,
	}
	/*
		m, err = addContext(db, m)
		if err != nil {
			log.WithField("fn", "addContext").Errorln(err)
		}
<<<<<<< HEAD
	}
	m := &Msg{
		User:              u,
		Sentence:          cmd,
		SentenceFields:    SentenceFields(cmd),
		Stems:             stems,
		StructuredInput:   si,
		SentenceAnnotated: annotated,
	}
	/*
		m, err = addContext(db, m)
		if err != nil {
			log.WithField("fn", "addContext").Errorln(err)
		}
=======
>>>>>>> 1ae88e51
	*/
	return m
}

func GetMsg(db *sqlx.DB, id uint64) (*Msg, error) {
	q := `SELECT id, sentence, avasent
	      FROM messages
	      WHERE id=$1`
	m := &Msg{}
	if err := db.Get(m, q, id); err != nil {
		return nil, err
	}
	return m, nil
}

func (m *Msg) Update(db *sqlx.DB) error {
	q := `UPDATE messages
	      SET sentence=$1, package=$2
	      WHERE id=$3`
	_, err := db.Exec(q, m.Sentence, m.Package, m.ID)
	return err
}

func (m *Msg) Save(db *sqlx.DB) error {
	q := `INSERT INTO messages
	      (userid, sentence, package, route, avasent)
	      VALUES ($1, $2, $3, $4, $5) RETURNING id`
	row := db.QueryRowx(q, m.User.ID, m.Sentence, m.Package, m.Route,
		m.AvaSent)
	if err := row.Scan(&m.ID); err != nil {
		return err
	}
	return nil
}

func (m *Msg) GetLastRoute(db *sqlx.DB) (string, error) {
	var route string
	q := `SELECT route FROM messages
	      WHERE userid=$1 AND avasent IS FALSE
	      ORDER BY createdat DESC`
	err := db.Get(&route, q, m.User.ID)
	if err != nil && err != sql.ErrNoRows {
		return "", err
	}
	return route, nil
}

/*
func (m *Msg) GetLastUserMessage(db *sqlx.DB) error {
	log.Debugln("getting last input")
	q := `SELECT id, sentence FROM messages
	      WHERE userid=$1 AND avasent IS FALSE
	      ORDER BY createdat DESC`
	if err := db.Get(&m.LastUserMsg, q, m.User.ID); err != nil {
		return err
	}
	m.LastUserMsg.SentenceFields = SentenceFields(m.LastUserMsg.Sentence)
	m.LastInput = &tmp
	return nil
}

func (m *Msg) NewResponse() *Resp {
	var uid uint64
	if m.User != nil {
		uid = m.User.ID
	}
	res := &Resp{
		MsgID:  m.ID,
		UserID: uid,
		Route:  m.Route,
	}
	if m.LastResponse != nil {
		res.State = m.LastResponse.State
	}
	return res
}
*/

func (m *Msg) GetLastMsg(db *sqlx.DB) (*Msg, error) {
	log.Debugln("getting last response")
	if m.User == nil {
		return nil, ErrMissingUser
	}
	q := `SELECT id, route, sentence
	      FROM messages
	      WHERE userid=$1 AND avasent IS TRUE
	      ORDER BY createdat DESC`
	row := db.QueryRowx(q, m.User.ID)
	var msg Msg
	log.Debugln("scanning into response")
	err := row.StructScan(&msg)
	if err == sql.ErrNoRows {
		return nil, nil
	}
	if err != nil {
		log.Println("structscan row ", err)
		return nil, err
	}
	msg.User = m.User
	return &msg, nil
}

func (m *Msg) GetLastState(db *sqlx.DB) error {
	var state []byte
	q := `SELECT state FROM states WHERE pkgname=$1`
	err := db.Get(&state, q, m.Package)
	if err == sql.ErrNoRows {
		log.Errorln("WTF NO STATE FOUND for pkg", m.Package)
		return nil
	}
	if err != nil {
		log.Errorln(err, "WTF", m.Package)
		return err
	}
	err = json.Unmarshal(state, &m.State)
	if err != nil {
		log.Println("unmarshaling state", err)
		return err
	}
	return nil
}

/*
<<<<<<< HEAD
=======
// TODO refactor
>>>>>>> 1ae88e51
// addContext to a StructuredInput, replacing pronouns with the nouns to which
// they refer.
func addContext(db *sqlx.DB, m *Msg) (*Msg, error) {
	for _, w := range m.StructuredInput.Pronouns() {
		var ctx string
		var err error
		switch nlp.Pronouns[w] {
		case nlp.ObjectI:
			ctx, err = getContextObject(db, m.User,
				m.StructuredInput, "objects")
			if err != nil {
				return m, err
			}
			if ctx == "" {
				return m, nil
			}
			for i, o := range m.StructuredInput.Objects {
				if o != w {
					continue
				}
				m.StructuredInput.Objects[i] = ctx
			}
		case nlp.ActorI:
			ctx, err = getContextObject(db, m.User,
				m.StructuredInput, "actors")
			if err != nil {
				return m, err
			}
			if ctx == "" {
				return m, nil
			}
			for i, o := range m.StructuredInput.Actors {
				if o != w {
					continue
				}
				m.StructuredInput.Actors[i] = ctx
			}
		case nlp.TimeI:
			ctx, err = getContextObject(db, m.User,
				m.StructuredInput, "times")
			if err != nil {
				return m, err
			}
			if ctx == "" {
				return m, nil
			}
			for i, o := range m.StructuredInput.Times {
				if o != w {
					continue
				}
				m.StructuredInput.Times[i] = ctx
			}
		case nlp.PlaceI:
			ctx, err = getContextObject(db, m.User,
				m.StructuredInput, "places")
			if err != nil {
				return m, err
			}
			if ctx == "" {
				return m, nil
			}
			for i, o := range m.StructuredInput.Places {
				if o != w {
					continue
				}
				m.StructuredInput.Places[i] = ctx
			}
		default:
			return m, errors.New("unknown type found for pronoun")
		}
		log.WithFields(log.Fields{
			"fn":  "addContext",
			"ctx": ctx,
		}).Infoln("context found")
	}
	return m, nil
}

// getContextObject retrieves actors, places, etc. from prior messages
func getContextObject(db *sqlx.DB, u *User, si *nlp.StructuredInput,
	datatype string) (string, error) {
	log.Debugln("getting object context")
	var tmp *nlp.StringSlice
	if u == nil {
		return "", ErrMissingUser
	}
	if u != nil {
		q := `SELECT ` + datatype + `
		      FROM messages
		      WHERE userid=$1 AND array_length(objects, 1) > 0`
		if err := db.Get(&tmp, q, u.ID); err != nil {
			return "", err
		}
	}
	return tmp.Last(), nil
}
*/

func SentenceFields(s string) []string {
	var ret []string
	for _, w := range strings.Fields(s) {
		var end bool
		for _, r := range w {
			switch r {
			case '\'', '"', ',', '.', ':', ';', '!', '?':
				end = true
				ret = append(ret, string(r))
			}
		}
		if end {
			ret = append(ret, strings.ToLower(w[:len(w)-1]))
		} else {
			ret = append(ret, strings.ToLower(w))
		}
	}
	return ret
}<|MERGE_RESOLUTION|>--- conflicted
+++ resolved
@@ -79,23 +79,6 @@
 		if err != nil {
 			log.WithField("fn", "addContext").Errorln(err)
 		}
-<<<<<<< HEAD
-	}
-	m := &Msg{
-		User:              u,
-		Sentence:          cmd,
-		SentenceFields:    SentenceFields(cmd),
-		Stems:             stems,
-		StructuredInput:   si,
-		SentenceAnnotated: annotated,
-	}
-	/*
-		m, err = addContext(db, m)
-		if err != nil {
-			log.WithField("fn", "addContext").Errorln(err)
-		}
-=======
->>>>>>> 1ae88e51
 	*/
 	return m
 }
@@ -219,10 +202,7 @@
 }
 
 /*
-<<<<<<< HEAD
-=======
 // TODO refactor
->>>>>>> 1ae88e51
 // addContext to a StructuredInput, replacing pronouns with the nouns to which
 // they refer.
 func addContext(db *sqlx.DB, m *Msg) (*Msg, error) {
