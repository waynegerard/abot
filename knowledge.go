package main

import (
	"database/sql"
	"errors"
	"strconv"
	"strings"
	"time"

	log "github.com/avabot/ava/Godeps/_workspace/src/github.com/Sirupsen/logrus"
	"github.com/avabot/ava/Godeps/_workspace/src/github.com/dchest/stemmer/porter2"
	"github.com/avabot/ava/Godeps/_workspace/src/github.com/jmoiron/sqlx"
	"github.com/avabot/ava/shared/datatypes"
	"github.com/avabot/ava/shared/language"
	"github.com/avabot/ava/shared/nlp"
)

type nodeTermT int

const (
	nodeTermCommand nodeTermT = iota + 1
	nodeTermObject
)

var ErrRelEqTerm = errors.New("rel cannot == term")

type graphObj interface {
	IncrementConfidence(*sqlx.DB) error
	DecrementConfidence(*sqlx.DB) error
	Trm() string
	Rel() string
}

// gsMax defines the max number of edges and nodes returned from a search.
const gsMax int64 = 3

// TODO add trigram support around the term
type node struct {
	ID         uint64
	UserID     uint64
	Term       string
	TermStem   string
	TermLength int
	TermType   nodeTermT
	Confidence int
	Relation   sql.NullString
	CreatedAt  *time.Time
	UpdatedAt  *time.Time
}

// TODO add support for startnodeterm
type edge struct {
	ID            uint64
	StartNodeID   uint64
	EndNodeID     uint64
	UserID        uint64
	NodePath      dt.Uint64_Slice
	StartNodeTerm string
	Content       string
	Confidence    int
	CreatedAt     *time.Time
}

func searchEdgesForTerm(term string) ([]*edge, error) {
	var edges []*edge
	q := `SELECT startnodeterm, startnodeid, endnodeid, userid, nodepath,
	          confidence
	      FROM knowledgeedges
	      WHERE startnodeterm=$1
	      ORDER BY confidence DESC
	      LIMIT ` + strconv.FormatInt(gsMax, 10)
	if err := db.Select(&edges, q, term); err != nil {
		return nil, err
	}
	return edges, nil
}

func searchEdges(start *node) ([]*edge, error) {
	var edges []*edge
	// consider searching to prioritize one's own userid
	q := `SELECT startnodeterm, startnodeid, endnodeid, userid, nodepath,
	          confidence
	      FROM knowledgeedges
	      WHERE startnodeid=$1
	      ORDER BY confidence DESC
	      LIMIT ` + strconv.FormatInt(gsMax, 10)
	if err := db.Select(&edges, q, start.ID); err != nil {
		return edges, nil
	}
	return edges, nil
}

// searchNodes runs when searchEdges fails to return at least gsMax results
func searchNodes(term string, edgesFound int64) ([]*node, error) {
	var nodes []*node
	bigrams := upToBigrams(term)
	log.Debugln("bigrams", bigrams)
	for _, bg := range bigrams {
		log.Debugln("searching nodes for", bg)
		q := `SELECT id, term, termlength, termtype, relation, userid,
		          createdat
		      FROM knowledgenodes
		      WHERE termstem=$1
		      ORDER BY confidence DESC
		      LIMIT ` + strconv.FormatInt(gsMax-edgesFound, 10)
		err := db.Select(&nodes, q, bg)
		if err != nil && err != sql.ErrNoRows {
			return nil, err
		}
		if len(nodes) > 0 {
			break
		}
	}
	return nodes, nil
}

func (n *node) updateRelation(db *sqlx.DB, si *nlp.StructuredInput) error {
	var rel string
	if n.TermType == nodeTermObject {
		rel = si.Objects.String()
	} else if n.TermType == nodeTermCommand {
		rel = si.Commands.Last()
	} else {
		return errors.New("invalid node TermType")
	}
	if rel == n.Term {
		return ErrRelEqTerm
	}
	q := `UPDATE knowledgenodes SET relation=$1 WHERE id=$2`
	n.Relation.String = rel
	n.Relation.Valid = true
	_, err := db.Exec(q, rel, n.ID)
	log.Debugln("updated relation with", rel, "for id", n.ID)
	return err
}

func (n *node) IncrementConfidence(db *sqlx.DB) error {
	n.Confidence++
	q := `UPDATE knowledgenodes SET confidence=confidence+1 WHERE id=$2`
	_, err := db.Exec(q, n.Confidence, n.ID)
	return err
}

func (n *node) DecrementConfidence(db *sqlx.DB) error {
	n.Confidence--
	q := `UPDATE knowledgenodes SET confidence=confidence-1 WHERE id=$2`
	_, err := db.Exec(q, n.Confidence, n.ID)
	return err
}

func (n *node) Trm() string {
	return n.Term
}

func (n *node) Rel() string {
	log.Debugf("%+v\n", n)
	return n.Relation.String
}

func (n *node) Text() string {
	var s string
	if n.TermType == nodeTermObject {
		s = "What's " + n.Term + "?"
	} else if n.TermType == nodeTermCommand {
		s = "What do you mean by " + strings.ToLower(n.Term) + "?"
	}
	return s
}

func (e *edge) IncrementConfidence(db *sqlx.DB) error {
	e.Confidence++
	q := `UPDATE knowledgenodes SET confidence=confidence+1 WHERE id=$2`
	_, err := db.Exec(q, e.Confidence, e.ID)
	return err
}

func (e *edge) DecrementConfidence(db *sqlx.DB) error {
	e.Confidence--
	q := `UPDATE knowledgeedges SET confidence=confidence-1 WHERE id=$2`
	_, err := db.Exec(q, e.Confidence, e.ID)
	return err
}

func (e *edge) Trm() string {
	return e.StartNodeTerm
}

func (e *edge) Rel() string {
	return e.Content
}

// upToBigrams splits a sentence into all possible 1-gram and 2-gram combos and
// stems each of the terms
func upToBigrams(s string) []string {
	eng := porter2.Stemmer
	s = eng.Stem(s)
	ss := strings.Fields(s)
	for i := range ss {
		if i+1 >= len(ss) {
			break
		}
		ss = append(ss, ss[i]+" "+ss[i+1])
	}
	return ss
}

func replaceSentence(db *sqlx.DB, msg *dt.Msg, g graphObj) (string, error) {
	tmp := []string{}
	// TODO move comparison to stemmed versions
	trm := strings.Fields(g.Trm())
	for i := 0; i < len(msg.SentenceFields); i++ {
		if i+len(trm) > len(msg.SentenceFields) {
			sf := msg.SentenceFields
			tmp = append(tmp, sf[i:len(sf)]...)
			log.Debugln("reached end. stopping")
			break
		}
		wSlice := msg.SentenceFields[i : i+len(trm)]
		ws := strings.Join(wSlice, " ")
		log.Debugln("comparing", ws, "=?", trm)
		if ws == g.Trm() {
			log.Debugln("matched. inserting", g.Rel())
			tmp = append(tmp, g.Rel())
		}
		tmp = append(tmp, wSlice[0])
		log.Debugln("tmp", tmp)
	}
	s := updateSentence(tmp)
	log.Debugln("updated sentence", s)
	return s, nil
}

func updateSentence(sentenceFields []string) string {
	if len(sentenceFields) == 0 {
		return ""
	}
	// almost certainly could be done in 1 loop instead of 2, avoiding the
	// separate strings.Join
	var tmp string
	log.Debugln("sentenceFields", sentenceFields)
	for i := 1; i < len(sentenceFields); i++ {
		tmp = sentenceFields[i]
		switch tmp {
		case "\"", "'", ",", ".", ":", ";", "!", "?":
			log.Debugln("found punctuation")
			sentenceFields[i-1] = sentenceFields[i-1] + tmp
			sentenceFields[i] = ""
		}
	}
	return strings.Join(sentenceFields, " ")
}

func getActiveNode(db *sqlx.DB, u *dt.User) (*node, error) {
	n := &node{}
	q := `SELECT id, userid, term, termstem, termtype, relation
	      FROM knowledgenodes
	      WHERE userid=$1 AND relation IS NULL OR relation=''`
	err := db.Get(n, q, u.ID)
	if err == sql.ErrNoRows {
		return nil, nil
	}
	log.Debugln("found active node")
	return n, err
}

func newNodes(db *sqlx.DB, av dt.AtomicMap, m *dt.Msg) ([]*node, error) {
	log.Debugln("creating new knowledge nodes")
	words := strings.Fields(m.Sentence)
	if usesOffensiveLanguage(words) {
		return nil, errors.New("I'm sorry, but I don't respond to foul language.")
	}
	ssc := m.StructuredInput.Commands.StringSlice()
	sso := m.StructuredInput.Objects.StringSlice()
	log.Debugln("sso", sso)
	cmd := extractCommand(av, m, words, ssc)
	obj := extractObject(av, m, words, sso)
	eng := porter2.Stemmer
	var nodes []*node
	q := `INSERT INTO knowledgenodes
	      (term, termstem, termlength, termtype, userid)
	      VALUES ($1, $2, $3, $4, $5)
	      RETURNING id`
	var id uint64
	if cmd != nil {
		log.Debugln("building knowledge node around command")
		stem := eng.Stem(cmd.Word)
		n := node{
			Term:       strings.ToLower(cmd.Word),
			TermStem:   stem,
			TermLength: len(cmd.Word),
			TermType:   nodeTermCommand,
		}
		err := db.QueryRowx(q, n.Term, n.TermStem, n.TermLength,
			nodeTermCommand, m.User.ID).Scan(&id)
		if err != nil && err.Error() != `pq: duplicate key value violates unique constraint "knowledgeedges_userid_term_key"` {
			return nodes, err
		}
		n.ID = id
		nodes = append(nodes, &n)
	}
	if obj != nil {
		log.Debugln("building knowledge node around object")
		stem := eng.Stem(obj.Word)
		n := node{
			Term:       strings.ToLower(obj.Word),
			TermStem:   stem,
			TermLength: len(obj.Word),
			TermType:   nodeTermObject,
		}
		err := db.QueryRowx(q, n.Term, n.TermStem, n.TermLength,
			nodeTermObject, m.User.ID).Scan(&id)
		if err != nil && err.Error() != `pq: duplicate key value violates unique constraint "knowledgenodes_userid_term_key"` {
			return nodes, err
		}
		n.ID = id
		nodes = append(nodes, &n)
	}
	log.Debugln("built", len(nodes), "knowledge nodes")
	return nodes, nil
}

func usesOffensiveLanguage(words []string) bool {
	for _, w := range words {
		if language.SwearWords[w] {
			return true
		}
	}
	return false
}

func extractCommand(av dt.AtomicMap, m *dt.Msg, words,
	ssc []string) *language.WordT {
	var cmd *language.WordT
	eng := porter2.Stemmer
	for i := len(ssc) - 1; i > 0; i-- {
		// we want the command that's closest to the object, i.e. the
		// last command in the sentence
		c := ssc[i]
		if !av.Get(c) {
			// this can and should be done much more efficiently
			ww := language.RemoveStopWords(words)
			for j := len(ww) - 1; j > 0; j-- {
				ww[j] = eng.Stem(ww[j])
				if ww[j] != c {
					continue
				}
				cmd = &language.WordT{
					Index: j,
					Word:  c,
				}
			}
		}
		break
	}
	return cmd
}

func extractObject(av dt.AtomicMap, m *dt.Msg, words, ssc []string) *language.WordT {
	var obj *language.WordT
	seen := map[string]bool{}
	for _, w := range m.StructuredInput.Objects.StringSlice() {
		if !av.Get(w) {
			// this can and should be done much more efficiently
			for i, wrd := range language.RemoveStopWords(words) {
				if wrd != w {
					continue
				}
				if obj == nil {
					obj = &language.WordT{
						Index: i,
						Word:  w,
					}
				} else if !seen[w] {
					obj.Word += " " + w
				}
				seen[w] = true
			}
		}
	}
	return obj
}

func deleteRecentNodes(db *sqlx.DB, u *dt.User) error {
	if err := deleteNodes(db, u); err != nil {
		return err
	}
	q := `DELETE FROM knowledgenodes
	      WHERE id IN (
		      SELECT id FROM knowledgenodes
		      WHERE userid=$1
		      ORDER BY createdat DESC
<<<<<<< HEAD
		      LIMIT 1)`
=======
		      LIMIT 1
	      )`
>>>>>>> c2909c11
	if _, err := db.Exec(q, u.ID); err != nil && err != sql.ErrNoRows {
		return err
	}
	return nil
}

func deleteNodes(db *sqlx.DB, u *dt.User) error {
	q := `DELETE FROM knowledgenodes WHERE userid=$1 AND relation IS NULL`
	if _, err := db.Exec(q, u.ID); err != nil && err != sql.ErrNoRows {
		return err
	}
	return nil
}<|MERGE_RESOLUTION|>--- conflicted
+++ resolved
@@ -389,12 +389,7 @@
 		      SELECT id FROM knowledgenodes
 		      WHERE userid=$1
 		      ORDER BY createdat DESC
-<<<<<<< HEAD
 		      LIMIT 1)`
-=======
-		      LIMIT 1
-	      )`
->>>>>>> c2909c11
 	if _, err := db.Exec(q, u.ID); err != nil && err != sql.ErrNoRows {
 		return err
 	}
