--- conflicted
+++ resolved
@@ -99,11 +99,7 @@
 		q := `SELECT id, term, termlength, termtype, relation, userid,
 		          createdat
 		      FROM knowledgenodes
-<<<<<<< HEAD
-		      WHERE term=$1
-=======
 		      WHERE termstem=$1
->>>>>>> 8ce79038
 		      ORDER BY confidence
 		      LIMIT ` + strconv.FormatInt(gsMax-edgesFound, 10)
 		err := db.Select(&nodes, q, bg)
@@ -126,20 +122,14 @@
 	} else {
 		return errors.New("invalid node TermType")
 	}
-<<<<<<< HEAD
-=======
 	if rel == n.Term {
 		return ErrRelEqTerm
 	}
->>>>>>> 8ce79038
 	q := `UPDATE knowledgenodes SET relation=$1 WHERE id=$2`
 	n.Relation.String = rel
 	n.Relation.Valid = true
 	_, err := db.Exec(q, rel, n.ID)
-<<<<<<< HEAD
-=======
 	log.Debugln("updated relation with", rel, "for id", n.ID)
->>>>>>> 8ce79038
 	return err
 }
 
@@ -214,18 +204,9 @@
 }
 
 func replaceSentence(db *sqlx.DB, msg *dt.Msg, g graphObj) (string, error) {
-<<<<<<< HEAD
-	err := msg.GetLastInput(db)
-	if err != nil && err != sql.ErrNoRows {
-		return "", err
-	}
-	tmp := []string{}
-=======
-	log.Debugf("%+v\n", g)
 	msg.LastInput = msg.Input
 	tmp := []string{}
 	// TODO move comparison to stemmed versions
->>>>>>> 8ce79038
 	trm := strings.Fields(g.Trm())
 	for i := 0; i < len(msg.LastInput.SentenceFields); i++ {
 		if i+len(trm) > len(msg.LastInput.SentenceFields) {
@@ -235,13 +216,8 @@
 			break
 		}
 		wSlice := msg.LastInput.SentenceFields[i : i+len(trm)]
-<<<<<<< HEAD
-		log.Debugln("comparing", wSlice, "=?", trm)
-		ws := strings.Join(wSlice, " ")
-=======
 		ws := strings.Join(wSlice, " ")
 		log.Debugln("comparing", ws, "=?", trm)
->>>>>>> 8ce79038
 		if ws == g.Trm() {
 			log.Debugln("matched. inserting", g.Rel())
 			tmp = append(tmp, g.Rel())
@@ -249,13 +225,9 @@
 		tmp = append(tmp, wSlice[0])
 		log.Debugln("tmp", tmp)
 	}
-<<<<<<< HEAD
-	return updateSentence(tmp), nil
-=======
 	s := updateSentence(tmp)
 	log.Debugln("updated sentence", s)
 	return s, nil
->>>>>>> 8ce79038
 }
 
 func updateSentence(sentenceFields []string) string {
@@ -280,11 +252,7 @@
 
 func getActiveNode(db *sqlx.DB, u *dt.User) (*node, error) {
 	n := &node{}
-<<<<<<< HEAD
-	q := `SELECT id, userid, term, termtype, relation
-=======
 	q := `SELECT id, userid, term, termstem, termtype, relation
->>>>>>> 8ce79038
 	      FROM knowledgenodes
 	      WHERE userid=$1 AND relation IS NULL OR relation=''`
 	err := db.Get(n, q, u.ID)
@@ -306,10 +274,7 @@
 	log.Debugln("sso", sso)
 	cmd := extractCommand(av, m, words, ssc)
 	obj := extractObject(av, m, words, sso)
-<<<<<<< HEAD
-=======
 	eng := porter2.Stemmer
->>>>>>> 8ce79038
 	var nodes []*node
 	q := `INSERT INTO knowledgenodes
 	      (term, termstem, termlength, termtype, userid)
@@ -318,15 +283,6 @@
 	var id uint64
 	if cmd != nil {
 		log.Debugln("building knowledge node around command")
-<<<<<<< HEAD
-		n := node{
-			Term:       strings.ToLower(cmd.Word),
-			TermLength: len(cmd.Word),
-			TermType:   nodeTermCommand,
-		}
-		err := db.QueryRowx(q, n.Term, n.TermLength, nodeTermCommand,
-			m.User.ID).Scan(&id)
-=======
 		stem := eng.Stem(cmd.Word)
 		n := node{
 			Term:       strings.ToLower(cmd.Word),
@@ -336,7 +292,6 @@
 		}
 		err := db.QueryRowx(q, n.Term, n.TermStem, n.TermLength,
 			nodeTermCommand, m.User.ID).Scan(&id)
->>>>>>> 8ce79038
 		if err != nil && err.Error() != `pq: duplicate key value violates unique constraint "knowledgeedges_userid_term_key"` {
 			return nodes, err
 		}
@@ -345,16 +300,6 @@
 	}
 	if obj != nil {
 		log.Debugln("building knowledge node around object")
-<<<<<<< HEAD
-		log.Debugln("obj", obj.Word)
-		n := node{
-			Term:       strings.ToLower(obj.Word),
-			TermLength: len(obj.Word),
-			TermType:   nodeTermObject,
-		}
-		err := db.QueryRowx(q, n.Term, n.TermLength, nodeTermObject,
-			m.User.ID).Scan(&id)
-=======
 		stem := eng.Stem(obj.Word)
 		n := node{
 			Term:       strings.ToLower(obj.Word),
@@ -364,7 +309,6 @@
 		}
 		err := db.QueryRowx(q, n.Term, n.TermStem, n.TermLength,
 			nodeTermObject, m.User.ID).Scan(&id)
->>>>>>> 8ce79038
 		if err != nil && err.Error() != `pq: duplicate key value violates unique constraint "knowledgenodes_userid_term_key"` {
 			return nodes, err
 		}
@@ -375,8 +319,6 @@
 	return nodes, nil
 }
 
-<<<<<<< HEAD
-=======
 func usesOffensiveLanguage(words []string) bool {
 	for _, w := range words {
 		if language.SwearWords[w] {
@@ -386,7 +328,6 @@
 	return false
 }
 
->>>>>>> 8ce79038
 func extractCommand(av dt.AtomicMap, m *dt.Msg, words,
 	ssc []string) *language.WordT {
 	var cmd *language.WordT
@@ -439,8 +380,6 @@
 	return obj
 }
 
-<<<<<<< HEAD
-=======
 func deleteRecentNodes(db *sqlx.DB, u *dt.User) error {
 	if err := deleteNodes(db, u); err != nil {
 		return err
@@ -455,7 +394,6 @@
 	return nil
 }
 
->>>>>>> 8ce79038
 func deleteNodes(db *sqlx.DB, u *dt.User) error {
 	q := `DELETE FROM knowledgenodes WHERE userid=$1 AND relation IS NULL`
 	if _, err := db.Exec(q, u.ID); err != nil && err != sql.ErrNoRows {
