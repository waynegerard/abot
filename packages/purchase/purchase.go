// Package purchase enables purchase of goods and services within Ava.
package main

import (
	"errors"
	"flag"
	"fmt"
	"math/rand"
	"strconv"
	"strings"
	"time"

	log "github.com/avabot/ava/Godeps/_workspace/src/github.com/Sirupsen/logrus"
	"github.com/avabot/ava/Godeps/_workspace/src/github.com/jmoiron/sqlx"
	"github.com/avabot/ava/Godeps/_workspace/src/github.com/renstrom/fuzzysearch/fuzzy"
	"github.com/avabot/ava/shared/datatypes"
	"github.com/avabot/ava/shared/language"
	"github.com/avabot/ava/shared/nlp"
	"github.com/avabot/ava/shared/pkg"
	"github.com/avabot/ava/shared/prefs"
	"github.com/avabot/ava/shared/task"
)

type Purchase string

var ErrEmptyRecommendations = errors.New("empty recommendations")
var port = flag.Int("port", 0, "Port used to communicate with Ava.")
var vocab dt.Vocab
var db *sqlx.DB
var ec *dt.SearchClient
var p *pkg.Pkg
<<<<<<< HEAD
var sm []dt.State
var ctx *dt.Ctx
=======
>>>>>>> c2909c11
var l *log.Entry
var tskAddr *task.Task
var tskPurch *task.Task

// m enables the Run() function to skip to the FollowUp function if basic
// requirements are met.
var m *dt.Msg = &dt.Msg{}

const (
	StateNone float64 = iota
	StateRedWhite
	StateCheckPastPreferences
	StatePreferences
	StateCheckPastBudget
	StateBudget
	StateSetRecommendations
	StateRecommendationsAlterBudget
	StateRecommendationsAlterQuery
	StateMakeRecommendation
	StateProductSelection
	StateContinueShopping
	StateShippingAddress
	StatePurchase
	StateAuth
	StateComplete
)

const pkgName string = "purchase"

var statesShipping = map[string]bool{
	"AL": true,
	"AK": true,
	"AZ": true,
	"CA": true,
	"CO": true,
	"DC": true,
	"HI": true,
	"ID": true,
	"LA": true,
	"MO": true,
	"NE": true,
	"NV": true,
	"NH": true,
	"NM": true,
	"NY": true,
	"ND": true,
	"OR": true,
	"WI": true,
	"WY": true,
}

// TODO add support for upselling and promotions. Then a Task interface for
// follow ups

func main() {
	flag.Parse()
	log.SetLevel(log.DebugLevel)
	l = log.WithFields(log.Fields{
		"pkg": pkgName,
	})
	rand.Seed(time.Now().UnixNano())
	var err error
	db, err = pkg.ConnectDB()
	if err != nil {
		l.Fatalln(err)
	}
	ec = dt.NewSearchClient()
	trigger := &nlp.StructuredInput{
		Commands: language.Purchase(),
		Objects:  language.Alcohol(),
	}
	p, err = pkg.NewPackage(pkgName, *port, trigger)
	if err != nil {
		l.Fatalln("building", err)
	}
	p.Vocab = dt.NewVocab(
		dt.VocabHandler{
			Fn:       kwDetail,
			WordType: "Object",
			Words: []string{"detail", "description", "review",
				"rating"},
		},
		dt.VocabHandler{
			Fn:       kwPrice,
			WordType: "Object",
			Words: []string{"price", "cost", "shipping",
				"total"},
		},
		dt.VocabHandler{
			Fn:       kwNextProduct,
			WordType: "Object",
			Words: []string{"similar", "else", "different",
				"looking", "another", "recommend", "next"},
		},
		dt.VocabHandler{
			Fn:       kwMoreExpensive,
			WordType: "Object",
<<<<<<< HEAD
			Words:    []string{"more expensive", "event", "nice"},
=======
			Words: []string{"more expensive", "too expensive",
				"event", "nice"},
>>>>>>> c2909c11
		},
		dt.VocabHandler{
			Fn:       kwLessExpensive,
			WordType: "Object",
			Words:    []string{"less expensive", "cheap", "pricey"},
		},
		dt.VocabHandler{
			Fn:       kwSearch,
			WordType: "Command",
			Words:    []string{"find", "search", "show", "give"},
		},
		dt.VocabHandler{
			Fn:       kwCart,
			WordType: "Object",
			Words:    []string{"cart"},
		},
		dt.VocabHandler{
			Fn:       kwCheckout,
			WordType: "Command",
			Words: []string{"checkout", "check out", "done",
				"ready", "ship"},
		},
		dt.VocabHandler{
			Fn:       kwRemoveFromCart,
			WordType: "Command",
			Words:    []string{"remove", "rid", "drop"},
		},
		dt.VocabHandler{
			Fn:       kwHelp,
			WordType: "Command",
			Words:    []string{"help", "command"},
		},
		dt.VocabHandler{
			Fn:       kwStop,
			WordType: "Command",
			Words:    []string{"stop"},
		},
	)
	sm = dt.NewStateMachine(
		dt.State{
			OnEntry: func(in *dt.Input) string {
				return "Are you looking for a red or white? We can also find sparkling wines or rose."
			},
			OnInput: func(in *dt.Input) {
				c := extractWineCategory(in.Sentence)
				sm.SetMemory(in, "category", c)
			},
			Complete: func(in *dt.Input) bool {
				return sm.HasMemory(in, "category")
			},
		},
		dt.State{
			Memory: "shared_taste",
			OnEntry: func(in *dt.Input) string {
				// Conversational things, like "Ok", "got it",
				// etc. are added automatically questions when
				// appropriate (TODO)
				return "What do you usually look for in a wine? (e.g. dry, fruity, sweet, earthy, oak, etc.)"
			},
			OnInput: func(in *dt.Input) {
				s := in.StructuredInput.Objects.String() +
					" wine"
				sm.SetMemory(in, "shared_taste", s)
			},
			Complete: func(in *dt.Input) bool {
				return sm.HasMemory(in, "shared_taste")
			},
		},
		dt.State{
			Memory: "shared_budget",
			OnEntry: func(in *dt.Input) string {
				return "How much do you usually pay for a bottle?"
			},
			OnInput: func(in *dt.Input) {
				val := language.ExtractCurrency(m.Input.Sentence)
				if !val.Valid {
					return
				}
				u := uint64(val.Int64)
				sm.SetMemory(in, "shared_budget", u)
			},
			Complete: func(in *dt.Input) bool {
				return sm.HasMemory(in, "shared_budget")
			},
		},
		dt.State{
			OnEntry: func(in *dt.Input) string {
				q := sm.GetMemory(in, "shared_taste").String()
				cat := sm.GetMemory(in, "category").String()
				bdg := sm.GetMemory(in, "shared_budget").Int64()
				results := ctx.EC.FindProducts(q, cat,
					"alcohol", bdg)
				var s string
				if len(results) == 0 {
					q, cat, bdg = fixSearchParams(q, cat,
						bdg)
					results = ctx.EC.FindProducts(q, cat,
						"alcohol", bdg)
					s = "Here's the closest I could find. "
				}
				sm.SetMemory(in, "selected_products", results)
				return s + recommendProduct(results[0])
			},
			// Here sProductSelection is moved elsewhere because
			// it's a little long. The OnInput function here keeps
			// track of the viewed product index and increments
			// based on user feedback until something is selected
			OnInput: sProductSelection,
			Complete: func(in *dt.Input) bool {
				return sm.HasMemory(in, "selected_products")
			},
		},
		dt.State{
			OnEntry: func(in *dt.Input) string {
				return task.Run(
					task.RequestAddress,
					map[string]string{},
				)
			},
			OnInput: func(in *dt.Input) {
				// TODO change func signature of ExtractAddress
				// (remove unused "found" bool return).
				addr, _, err := language.ExtractAddress(db,
					in.User.ID, in.Sentence)
				if err != nil {
					l.Errorln("extracting address", err)
				}
				if addr != nil {
					sm.SetMemory(in, "shared_shipping_address")
				}
			},
			Complete: func() bool {
				return sm.HasMemory(in, "shared_shipping_address")
			},
		},
		dt.State{
			OnEntry: func(in *dt.Input) string {
				prods := getSelectedProducts()
				addr := getShippingAddress()
				p := float64(prods.Prices(addr)["total"]) / 100
				s := fmt.Sprintf("It comes to %2f. ", p)
				return s + "Should I place the order?"
			},
			OnInput: func(in *dt.Input) {
				yes := language.ExtractYesNo(in.Sentence)
				if yes.Valid && yes.Bool {
					sm.SetMemory(in, "purchase_confirmed", true)
				}
			},
			// TODO
			// If the user responds with "No" above, Ava determines
			// whether to reply with confusion or accept the answer,
			// e.g. "Ok." based on the user's language automatically
			Complete: func(in *dt.Input) bool {
				return sm.HasMemory(in, "purchase_confirmed")
			},
		},
		dt.State{
			OnEntryAndInput: func(in *dt.Input) string {
				return task.Run(
					task.RequestPurchase,
					map[string]string{
						"auth": task.AuthMethodZip,
					},
				)
			},
			OnEntry: func(in *dt.Input) string {
			},
			OnInput: func(in *dt.Input) {
				p := sBuildPurchase(in)
				sm.SetMemory(in, "purchase", p)
			},
			Complete: func(in *dt.Input) bool {
				return sm.HasMemory(in, "purchase")
			},
		},
		dt.State{
			OnEntry: func(in *dt.Input) string {
				return "Got it. Should be on its way soon!"
			},
		},
	)
	sm.SetDBConn(ctx.DB)
	sm.SetLogger(l)
	sm.SetPkgName(pkgName)
	sm.SetOnReset(func() {
		setQuery("")
		setCategory("")
		setBudget(0)
		setOffset(0)
		setPurchaseConfirmed(false)
		setRecommendations(nil)
		setShippingAddress(nil)
		setProductsSelected(nil)
		setPurchase(nil)
	})
	purchase := new(Purchase)
	if err := p.Register(purchase); err != nil {
		l.Fatalln("registering", err)
	}
}

<<<<<<< HEAD
func (t *Purchase) Run(m *dt.Msg, respMsg *dt.RespMsg) error {
	ctx.Msg = m
	sm.Next(m.Input)
	si := m.Input.StructuredInput
	if err := prefs.Save(ctx.DB, resp.UserID, pkgName,
		prefs.KeyTaste, query); err != nil {
		l.Errorln("saving taste pref", err)
	}
	currency := language.ExtractCurrency(m.Input.Sentence)
	if currency.Valid && currency.Int64 > 0 {
		l.WithField("value", currency.Int64).Debugln(
			"currency valid and > 0")
		resp.State["budget"] = uint64(currency.Int64)
		setState(StateSetRecommendations)
		err := prefs.Save(ctx.DB, resp.UserID, pkgName,
			prefs.KeyBudget,
			strconv.FormatInt(currency.Int64, 10))
		if err != nil {
			l.Errorln("saving budget pref", err)
=======
func (t *Purchase) Run(in *dt.Msg, out *dt.RespMsg) error {
	*m = *in
	m.State = map[string]interface{}{
		"state":            StateNone,        // maintains state
		"query":            "",               // search query
		"category":         "",               // red, white, etc.
		"budget":           "",               // suggested price
		"recommendations":  dt.ProductSels{}, // search results
		"offset":           uint(0),          // index in search
		"shippingAddress":  &dt.Address{},
		"productsSelected": dt.ProductSels{},
	}
	l.Debugln("state", m.State)
	si := m.StructuredInput
	query := ""
	for _, o := range si.Objects {
		query += o + " "
	}
	cat := extractWineCategory(m.Sentence)
	if len(cat) == 0 {
		m.Sentence = "Sure. Are you looking for a red or white?"
		l.Debugln("setting state", StateRedWhite)
		setState(StateRedWhite)
		return p.SaveMsg(out, m)
	}
	l.Errorln("made it this far")
	m.State["query"] = query
	m.State["category"] = cat
	if len(query) <= 8 {
		setState(StateCheckPastPreferences)
	} else {
		err := prefs.Save(db, m.User.ID, pkgName, prefs.KeyTaste, query)
		if err != nil {
			l.Errorln("saving taste pref", err)
		}
		currency := language.ExtractCurrency(in.Sentence)
		if currency.Valid && currency.Int64 > 0 {
			l.WithField("value", currency.Int64).Debugln(
				"currency valid and > 0")
			m.State["budget"] = uint64(currency.Int64)
			setState(StateSetRecommendations)
			err = prefs.Save(db, m.User.ID, pkgName,
				prefs.KeyBudget,
				strconv.FormatInt(currency.Int64, 10))
			if err != nil {
				l.Errorln("saving budget pref", err)
			}
		} else {
			setState(StatePreferences)
>>>>>>> c2909c11
		}
	} else {
		setState(StatePreferences)
	}
	l.Errorln("here too..")
	if err := updateState(in, out); err != nil {
		l.Errorln("err updating state")
		l.Errorln(err)
	}
	return p.SaveMsg(out, m)
}

func (t *Purchase) FollowUp(in *dt.Msg, out *dt.RespMsg) error {
	*m = *in
	m.Sentence = ""
	if err := m.GetLastState(db); err != nil {
		return err
	}
	// have we already made the purchase?
	if getState() == StateComplete {
		// if so, reset state to allow for other purchases
		return t.Run(m, out)
	}
	// allow the user to direct the conversation, e.g. say "something more
	// expensive" and have Ava respond appropriately
	// TODO implement better state rules like a proper state machine
	var err error
	if getState() > StateSetRecommendations {
		err = handleKeywords(in)
		if err != nil {
			return err
		}
	}
	if len(m.Sentence) == 0 {
		// if purchase has not been made, move user through the
		// package's states
		l.Debugln("updating state")
		if err := updateState(in, out); err != nil {
			return err
		}
	}
	return p.SaveMsg(out, m)
}

<<<<<<< HEAD
func sProductSelection(in *dt.Input) {
	yes := language.ExtractYesNo(m.Input.Sentence)
	if !yes.Valid {
		return nil
	}
	if !yes.Bool {
		resp.State["offset"] = getOffset() + 1
		setState(StateMakeRecommendation)
		return updateState(m, resp, respMsg)
	}
	count := language.ExtractCount(m.Input.Sentence)
	if count.Valid {
		if count.Int64 == 0 {
			// asked to order 0 wines. trigger confused
			// reply
			return nil
		}
	}
	selection, err := currentSelection(resp.State)
	if err == ErrEmptyRecommendations {
		resp.Sentence = "I couldn't find any wines like that. "
		if getBudget() < 5000 {
			resp.Sentence += "Should we look among the more expensive bottles?"
			setState(StateRecommendationsAlterBudget)
		} else {
			resp.Sentence += "Should we expand your search to more wines?"
			setState(StateRecommendationsAlterQuery)
		}
		return updateState(m, resp, respMsg)
	}
	if err != nil {
		return err
	}
	if !count.Valid || count.Int64 <= 1 {
		count.Int64 = 1
		resp.Sentence = "Ok, I've added it to your cart. Should we look for a few more?"
	} else if uint(count.Int64) > selection.Stock {
		resp.Sentence = "I'm sorry, but I don't have that many available. Should we do "
		return nil
	} else {
		resp.Sentence = fmt.Sprintf(
			"Ok, I'll add %d to your cart. Should we look for a few more?",
			count.Int64)
	}
	prod := dt.ProductSel{
		Product: selection,
		Count:   uint(count.Int64),
	}
	resp.State["productsSelected"] = append(getSelectedProducts(),
		prod)
}

func sRedWhite(m *dt.Msg, resp *dt.Resp, respMsg *dt.RespMsg) error {
	resp.State["category"] = extractWineCategory(m.Input.Sentence)
	if getCategory() == "" {
		return nil
	}
	l.WithField("cat", getCategory()).Infoln("selected category")
	return nil
}

func sPreferencesEntry(m *dt.Msg, resp *dt.Resp, respMsg *dt.RespMsg) error {
	tastePref, err := prefs.Get(ctx.DB, resp.UserID, pkgName,
		prefs.KeyTaste)
	if err != nil {
		return err
	}
	if len(tastePref) == 0 {
		resp.Sentence = "Ok. What do you usually look for in a wine? (e.g. dry, fruity, sweet, earthy, oak, etc.)"
		return nil
	}
	resp.State["query"] = tastePref
	return nil
}

func sBuildPurchase(in *dt.Input) *dt.Product {
	prods := getSelectedProducts()
	purchase, err := dt.NewPurchase(ctx, &dt.PurchaseConfig{
		User:            m.User,
		ShippingAddress: getShippingAddress(),
		VendorID:        prods[0].VendorID,
		ProductSels:     prods,
	})
	if err != nil {
		l.Errorln("sBuildPurchase", err)
		return nil
	}
	return purchase
}

func sPreferencesFollowup() {
	resp.State["query"] = getQuery() + " " + m.Input.Sentence
}

func updateState(m *dt.Msg, resp *dt.Resp, respMsg *dt.RespMsg) error {
	state := getState()
	switch state {
	case StateRedWhite:
	case StateCheckPastPreferences:
	case StatePreferences:
=======
func updateState(in *dt.Msg, out *dt.RespMsg) error {
	state := getState()
	switch state {
	case StateRedWhite:
		m.State["category"] = extractWineCategory(in.Sentence)
		if getCategory() == "" {
			return nil
		}
		l.WithField("cat", getCategory()).Infoln("selected category")
		setState(StateCheckPastPreferences)
		return updateState(in, out)
	case StateCheckPastPreferences:
		tastePref, err := prefs.Get(db, m.User.ID, pkgName,
			prefs.KeyTaste)
		if err != nil {
			return err
		}
		if len(tastePref) == 0 {
			setState(StatePreferences)
			m.Sentence = "Ok. What do you usually look for in a wine? (e.g. dry, fruity, sweet, earthy, oak, etc.)"
			return nil
		}
		m.State["query"] = tastePref
		setState(StateCheckPastBudget)
		return updateState(in, out)
	case StatePreferences:
		m.State["query"] = getQuery() + " " + m.Sentence
		if getBudget() == 0 {
			setState(StateCheckPastBudget)
			if err := prefs.Save(db, m.User.ID, pkgName,
				prefs.KeyTaste, getQuery()); err != nil {
				l.Errorln("saving taste pref", err)
				return err
			}
			return updateState(in, out)
		}
		setState(StateSetRecommendations)
		return updateState(in, out)
>>>>>>> c2909c11
	case StateCheckPastBudget:
		budgetPref, err := prefs.Get(db, m.User.ID, pkgName,
			prefs.KeyBudget)
		if err != nil {
			return err
		}
		l.WithField("budgetPref", budgetPref).Debugln("got budgetPref")
		if len(budgetPref) > 0 {
			m.State["budget"], err = strconv.ParseUint(
				budgetPref, 10, 64)
			if err != nil {
				return err
			}
			l.WithField("budget", getBudget()).Debugln("got budget")
			if getBudget() > 0 {
				setState(StateSetRecommendations)
				return updateState(in, out)
			}
		}
		l.Debugln("updating state to StateBudget")
		setState(StateBudget)
		m.Sentence = "Ok. How much do you usually pay for a bottle?"
	case StateBudget:
		val := language.ExtractCurrency(in.Sentence)
		if !val.Valid {
			return nil
		}
<<<<<<< HEAD
		val := language.ExtractCurrency(m.Input.Sentence)
		resp.State["budget"] = uint64(val.Int64)
=======
		m.State["budget"] = uint64(val.Int64)
>>>>>>> c2909c11
		setState(StateSetRecommendations)
		err := prefs.Save(db, m.User.ID, pkgName, prefs.KeyBudget,
			strconv.FormatUint(getBudget(), 10))
		if err != nil {
			l.Errorln("saving budget pref", err)
			return err
		}
		fallthrough
	case StateSetRecommendations:
		err := setRecs(m)
		if err != nil {
			l.Errorln("setting recs", err)
			return err
		}
		setState(StateMakeRecommendation)
		return updateState(in, out)
	case StateRecommendationsAlterBudget:
		yes := language.ExtractYesNo(in.Sentence)
		if !yes.Valid {
			return nil
		}
		if yes.Bool {
			m.State["budget"] = uint64(15000)
		} else {
			m.State["query"] = "wine"
			if getBudget() < 1500 {
				m.State["budget"] = uint64(1500)
			}
		}
		m.State["offset"] = 0
		setState(StateSetRecommendations)
		err := prefs.Save(db, m.User.ID, pkgName, prefs.KeyBudget,
			strconv.FormatUint(getBudget(), 10))
		if err != nil {
			return err
		}
		return updateState(in, out)
	case StateRecommendationsAlterQuery:
		yes := language.ExtractYesNo(in.Sentence)
		if !yes.Valid {
			return nil
		}
		if yes.Bool {
			m.State["query"] = "wine"
			if getBudget() < 1500 {
				m.State["budget"] = uint64(1500)
			}
		} else {
			m.Sentence = "Ok. Let me know if there's anything else with which I can help you."
		}
		m.State["offset"] = 0
		setState(StateSetRecommendations)
		err := prefs.Save(db, m.User.ID, pkgName, prefs.KeyBudget,
			strconv.FormatUint(getBudget(), 10))
		if err != nil {
			return err
		}
		return updateState(in, out)
	case StateMakeRecommendation:
		if err := recommendProduct(m); err != nil {
			return err
		}
	case StateProductSelection:
		// was the recommendation Ava made good?
		yes := language.ExtractYesNo(in.Sentence)
		if !yes.Valid {
			return nil
		}
		if !yes.Bool {
			m.State["offset"] = getOffset() + 1
			setState(StateMakeRecommendation)
			return updateState(in, out)
		}
		count := language.ExtractCount(in.Sentence)
		if count.Valid {
			if count.Int64 == 0 {
				// asked to order 0 wines. trigger confused
				// reply
				return nil
			}
		}
		selection, err := currentSelection(m.State)
		if err == ErrEmptyRecommendations {
			m.Sentence = "I couldn't find any wines like that. "
			if getBudget() < 5000 {
				m.Sentence += "Should we look among the more expensive bottles?"
				setState(StateRecommendationsAlterBudget)
			} else {
				m.Sentence += "Should we expand your search to more wines?"
				setState(StateRecommendationsAlterQuery)
			}
			return updateState(in, out)
		}
		if err != nil {
			return err
		}
		if !count.Valid || count.Int64 <= 1 {
			count.Int64 = 1
			m.Sentence = "Ok, I've added it to your cart. Should we look for a few more?"
		} else if uint(count.Int64) > selection.Stock {
			m.Sentence = "I'm sorry, but I don't have that many available. Should we do "
			return nil
		} else {
			m.Sentence = fmt.Sprintf(
				"Ok, I'll add %d to your cart. Should we look for a few more?",
				count.Int64)
		}
		prod := dt.ProductSel{
			Product: selection,
			Count:   uint(count.Int64),
		}
		m.State["productsSelected"] = append(getSelectedProducts(),
			prod)
		setState(StateContinueShopping)
	case StateContinueShopping:
		yes := language.ExtractYesNo(in.Sentence)
		if !yes.Valid {
			return nil
		}
		if yes.Bool {
			m.State["offset"] = getOffset() + 1
			setState(StateMakeRecommendation)
		} else {
			setState(StateShippingAddress)
		}
		return updateState(in, out)
	case StateShippingAddress:
		prods := getSelectedProducts()
		if len(prods) == 0 {
			m.Sentence = "You haven't picked any products. Should we keep looking?"
			setState(StateContinueShopping)
			return nil
		}
		// tasks are multi-step processes often useful across several
		// packages
		var addr *dt.Address
		var err error
		in.State = m.State
		tskAddr, err = task.New(db, in, out)
		if err != nil {
			return err
		}
		done, err := tskAddr.RequestAddress(&addr, len(prods))
		if err != nil {
			return err
		}
		if !done {
			return nil
		}
		if addr == nil {
			return errors.New("addr is nil")
		}
		if !statesShipping[addr.State] {
			m.Sentence = "I'm sorry, but I can't legally ship wine to that state."
			return nil
		}
		m.State["shippingAddress"] = addr
		tmp := fmt.Sprintf("$%.2f including shipping and tax. ",
			float64(prods.Prices(addr)["total"])/100)
		tmp += "Should I place the order?"
		m.Sentence = fmt.Sprintf("Ok. It comes to %s", tmp)
		setState(StatePurchase)
	case StatePurchase:
		yes := language.ExtractYesNo(in.Sentence)
		if !yes.Valid {
			return nil
		}
		if !yes.Bool {
			m.Sentence = "Ok."
			return nil
		}
		if tskPurch != nil {
			tskPurch.ResetState()
		}
		setState(StateAuth)
		return updateState(in, out)
	case StateAuth:
		// TODO ensure Ava follows up to ensure the delivery occured,
		// get feedback, etc.
		prods := getSelectedProducts()
		purchase, err := dt.NewPurchase(db, &dt.PurchaseConfig{
			User:            m.User,
			ShippingAddress: getShippingAddress(),
			VendorID:        prods[0].VendorID,
			ProductSels:     prods,
		})
		if err != nil {
			return err
		}
		tskPurch, err = task.New(db, in, out)
		if err != nil {
			return err
		}
		done, err := tskPurch.RequestPurchase(task.MethodZip, purchase)
		if err == task.ErrInvalidAuth {
			m.Sentence = "I'm sorry but that doesn't match what I have. You could try to add a new card here: https://avabot.co/?/cards/new"
			return nil
		}
		if err != nil {
			l.Errorln("requesting purchase", err)
			return err
		}
		if !done {
			l.Infoln("purchase incomplete")
			return nil
		}
		setState(StateComplete)
		m.Sentence = "Great! I've placed the order. You'll receive a confirmation by email."
	}
	return nil
}

func currentSelection(state map[string]interface{}) (*dt.Product, error) {
	recs := getRecommendations()
	ln := uint(len(recs))
	if ln == 0 {
		l.WithFields(log.Fields{
			"q":        getQuery(),
			"offset":   getOffset(),
			"budget":   getBudget(),
			"selProds": len(getSelectedProducts()),
		}).Warnln("empty recs")
		if getBudget() < 5000 {
			setState(StateRecommendationsAlterBudget)
		} else {
			setState(StateRecommendationsAlterQuery)
		}
		return nil, nil
	}
	offset := getOffset()
	if ln <= offset {
		err := errors.New("offset exceeds recommendation length")
		return nil, err
	}
	return &recs[offset], nil
}

func handleKeywords(in *dt.Msg) error {
	// TODO move thanks, thank you to Ava core
	err := p.Vocab.HandleKeywords(in)
	if err == dt.ErrNoFn {
		if getState() != StateProductSelection {
			currency := language.ExtractCurrency(in.Sentence)
			if currency.Valid && currency.Int64 > 0 {
				setBudget(uint64(currency.Int64))
				setState(StateSetRecommendations)
			}
		}
	}
	return err
}

func recommendProduct(m *dt.Msg) error {
	recs := getRecommendations()
	offset := getOffset()
	if len(recs) == 0 || int(offset) >= len(recs) {
		if len(recs) == 0 {
			m.Sentence = "I couldn't find any wines like that. "
		} else {
			m.Sentence = "I'm out of wines in that category. "
		}
		if getBudget() < 5000 {
			m.Sentence += "Should we look among the more expensive bottles?"
			setState(StateRecommendationsAlterBudget)
		} else {
			m.Sentence += "Should we expand your search to more wines?"
			setState(StateRecommendationsAlterQuery)
		}
		return nil
	}
	product := recs[offset]
	var size string
	product.Size = strings.TrimSpace(strings.ToLower(product.Size))
	if len(product.Size) > 0 && product.Size != "750ml" {
		size = fmt.Sprintf(" (%s)", product.Size)
	}
	tmp := fmt.Sprintf("A %s%s for $%.2f. ", product.Name, size,
		float64(product.Price)/100)
	summary, err := language.Summarize(&product, "products_alcohol")
	if err != nil {
		return err
	}
	tmp += summary + " "
	r := rand.Intn(2)
	switch r {
	case 0:
		tmp += "Does that sound good"
	case 1:
		tmp += "Should I add it to your cart"
	}
	if len(getSelectedProducts()) > 0 {
		r = rand.Intn(6)
		switch r {
		case 0:
			tmp += " as well?"
		case 1:
			tmp += " too?"
		case 2:
			tmp += " also?"
		case 3, 4, 5:
			tmp += "?"
		}
	} else {
		tmp += "?"
	}
	if product.Stock > 1 {
		val := product.Stock
		if val > 12 {
			val = 12
		}
		r = rand.Intn(2)
		switch r {
		case 0:
			tmp += fmt.Sprintf(" You can order up to %d of them.",
				val)
		case 1:
			tmp += fmt.Sprintf(" You can get 1 to %d of them.", val)
		}
	}
	m.Sentence = language.SuggestedProduct(tmp, offset)
	setState(StateProductSelection)
	return nil
}

func setRecs(m *dt.Msg) error {
	results, err := ec.FindProducts(getQuery(), getCategory(), "alcohol",
		getBudget())
	if err != nil {
		return err
	}
	if len(results) == 0 {
		m.Sentence = "I'm sorry. I couldn't find anything like that."
	}
	// TODO - better recommendations
	// results = sales.SortByRecommendation(results)
	m.State["recommendations"] = results
	return nil
}

func removeSelectedProduct(name string) {
	l.WithField("product", name).Infoln("removing from cart")
	prods := getSelectedProducts()
	var success bool
	for i, prod := range prods {
		if name == prod.Name {
			m.State["productsSelected"] = append(prods[:i],
				prods[i+1:]...)
			l.WithField("product", name).Debugln(
				"removed from cart")
			success = true
		}
	}
	if !success {
		l.WithField("name", name).Errorln("failed to remove")
	}
}

func extractWineCategory(s string) string {
	s = strings.ToLower(s)
	red := strings.Contains(s, "red")
	var category string
	if red {
		category = "red"
	}
	white := strings.Contains(s, "white")
	if white {
		category = "white"
	}
	rose := strings.Contains(s, "rose")
	if rose {
		category = "rose"
	}
	champagne := strings.Contains(s, "champagne")
	if !champagne {
		champagne = strings.Contains(s, "sparkling")
	}
	if champagne {
		category = "champagne"
	}
	return category
}

func kwDetail(_ *dt.Msg, _ int) error {
	r := rand.Intn(3)
	switch r {
	case 0:
		m.Sentence = "Every wine I recommend is at the top of its craft."
	case 1:
		m.Sentence = "I only recommend the best."
	case 2:
		m.Sentence = "This wine has been personally selected by leading wine experts."
	}
	return nil
}

func kwPrice(_ *dt.Msg, _ int) error {
	prods := getSelectedProducts()
	if len(prods) == 0 {
		m.Sentence = "Shipping is around $12 for the first bottle + $1.20 for every bottle after."
		return nil
	}
	prices := prods.Prices(getShippingAddress())
	s := fmt.Sprintf("The items cost $%.2f, ",
		float64(prices["products"])/100)
	s += fmt.Sprintf("shipping is $%.2f, ", float64(prices["shipping"])/100)
	if prices["tax"] > 0.0 {
		s += fmt.Sprintf("and tax is $%.2f, ",
			float64(prices["tax"])/100)
	}
	s += fmt.Sprintf("totaling $%.2f.", float64(prices["total"])/100)
	m.Sentence = s
	return nil
}

func kwSearch(in *dt.Msg, _ int) error {
	l.Debugln("hit kwSearch")
	setOffset(0)
	setQuery(in.StructuredInput.Objects.String())
	err := prefs.Save(db, in.User.ID, pkgName, prefs.KeyTaste,
		in.StructuredInput.Objects.String())
	if err != nil {
		return err
	}
	cat := extractWineCategory(in.Sentence)
	if len(cat) == 0 {
		setState(StateRedWhite)
	} else {
		setCategory(cat)
		setState(StateSetRecommendations)
	}
	return nil
}

func kwNextProduct(_ *dt.Msg, _ int) error {
	setOffset(float64(getOffset() + 1))
	setState(StateMakeRecommendation)
	return nil
}

func kwLessExpensive(in *dt.Msg, mod int) error {
	mod *= -1
	return kwMoreExpensive(in, mod)
}

func kwMoreExpensive(in *dt.Msg, mod int) error {
	budg := getBudget()
	var tmp int
	if budg >= 10000 {
		tmp = int(budg) + (7500 * mod)
	} else if budg >= 5000 {
		tmp = int(budg) + (3500 * mod)
	} else {
		tmp = int(budg) + (2000 * mod)
	}
	if tmp <= 0 {
		tmp = 1000
	}
	setBudget(uint64(tmp))
	setState(StateSetRecommendations)
	err := prefs.Save(db, in.User.ID, pkgName, prefs.KeyBudget,
		strconv.Itoa(tmp))
	return err
}

func kwCart(_ *dt.Msg, _ int) error {
	var s string
	prods := getSelectedProducts()
	var prodNames []string
	for _, prod := range prods {
		var count string
		if prod.Count > 1 {
			count = fmt.Sprintf("%dx", prod.Count)
		}
		name := fmt.Sprintf("%s (%s$%.2f)", prod.Name, count,
			float64(prod.Price)/100)
		prodNames = append(prodNames, name)
	}
	if len(prods) == 0 {
		s = "You haven't picked any wines, yet."
	} else if len(prods) == 1 {
		s = "You've picked a " + prodNames[0] + "."
	} else {
		s = fmt.Sprintf(
			"You've picked %d wines: ", len(prods))
		s += language.SliceToString(prodNames, "and") + "."
	}
	if len(prods) > 0 {
		tmp := " Let me know when you're ready to checkout."
		// 255 is the database varchar limit, but we should aim
		// to be below 140 (sms)
		if len(s) > 140-len(tmp) {
			// 4 refers to the length of the ellipsis
			s = s[0 : 140-len(tmp)-4]
			s += "... "
		}
		s += tmp
	}
	m.Sentence = s
	return nil
}

func kwCheckout(_ *dt.Msg, _ int) error {
	l.Debugln("here...")
	if tskAddr != nil {
		tskAddr.ResetState()
	}
	if tskPurch != nil {
		tskPurch.ResetState()
	}
	setState(StateShippingAddress)
	return nil
}

func kwRemoveFromCart(in *dt.Msg, _ int) error {
	var s string
	prods := getSelectedProducts()
	var prodNames []string
	for _, prod := range prods {
		prodNames = append(prodNames, prod.Name)
	}
	var matches []string
	for _, w := range strings.Fields(m.Sentence) {
		if len(w) <= 3 {
			continue
		}
		tmp := fuzzy.FindFold(w, prodNames)
		if len(tmp) > 0 {
			matches = append(matches, tmp...)
		}
	}
	if len(matches) == 0 {
		s = "I couldn't find a wine like that in your cart."
	} else if len(matches) == 1 {
		s = fmt.Sprintf("Ok, I'll remove the %s.", matches[0])
		removeSelectedProduct(matches[0])
	} else {
		s = "Ok, I'll remove those."
		for _, match := range matches {
			removeSelectedProduct(match)
		}
	}
	r := rand.Intn(2)
	switch r {
	case 0:
		s += " Is there something else I can help you find?"
	case 1:
		s += " Would you like to find another?"
	}
	setState(StateContinueShopping)
	m.Sentence = s
	return nil
}

func kwHelp(_ *dt.Msg, _ int) error {
	m.Sentence = "At any time you can ask to see your cart, checkout, find something different (dry, fruity, earthy, etc.), or find something more or less expensive."
	return nil
}

func kwStop(_ *dt.Msg, _ int) error {
	l.Debugln("hit kwStop")
	m.Sentence = "Ok."
	return nil
}<|MERGE_RESOLUTION|>--- conflicted
+++ resolved
@@ -2,6 +2,7 @@
 package main
 
 import (
+	"encoding/json"
 	"errors"
 	"flag"
 	"fmt"
@@ -29,14 +30,8 @@
 var db *sqlx.DB
 var ec *dt.SearchClient
 var p *pkg.Pkg
-<<<<<<< HEAD
-var sm []dt.State
-var ctx *dt.Ctx
-=======
->>>>>>> c2909c11
+var sm *dt.StateMachine
 var l *log.Entry
-var tskAddr *task.Task
-var tskPurch *task.Task
 
 // m enables the Run() function to skip to the FollowUp function if basic
 // requirements are met.
@@ -131,12 +126,7 @@
 		dt.VocabHandler{
 			Fn:       kwMoreExpensive,
 			WordType: "Object",
-<<<<<<< HEAD
 			Words:    []string{"more expensive", "event", "nice"},
-=======
-			Words: []string{"more expensive", "too expensive",
-				"event", "nice"},
->>>>>>> c2909c11
 		},
 		dt.VocabHandler{
 			Fn:       kwLessExpensive,
@@ -175,67 +165,73 @@
 			Words:    []string{"stop"},
 		},
 	)
-	sm = dt.NewStateMachine(
+	sm = dt.NewStateMachine(pkgName,
 		dt.State{
-			OnEntry: func(in *dt.Input) string {
+			OnEntry: func(in *dt.Msg) string {
 				return "Are you looking for a red or white? We can also find sparkling wines or rose."
 			},
-			OnInput: func(in *dt.Input) {
+			OnInput: func(in *dt.Msg) {
 				c := extractWineCategory(in.Sentence)
 				sm.SetMemory(in, "category", c)
 			},
-			Complete: func(in *dt.Input) bool {
+			Complete: func(in *dt.Msg) bool {
 				return sm.HasMemory(in, "category")
 			},
 		},
 		dt.State{
-			Memory: "shared_taste",
-			OnEntry: func(in *dt.Input) string {
+			Memory: "taste",
+			OnEntry: func(in *dt.Msg) string {
 				// Conversational things, like "Ok", "got it",
 				// etc. are added automatically questions when
 				// appropriate (TODO)
 				return "What do you usually look for in a wine? (e.g. dry, fruity, sweet, earthy, oak, etc.)"
 			},
-			OnInput: func(in *dt.Input) {
+			OnInput: func(in *dt.Msg) {
 				s := in.StructuredInput.Objects.String() +
 					" wine"
-				sm.SetMemory(in, "shared_taste", s)
-			},
-			Complete: func(in *dt.Input) bool {
-				return sm.HasMemory(in, "shared_taste")
+				sm.SetMemory(in, "taste", s)
+			},
+			Complete: func(in *dt.Msg) bool {
+				return sm.HasMemory(in, "taste")
 			},
 		},
 		dt.State{
-			Memory: "shared_budget",
-			OnEntry: func(in *dt.Input) string {
+			Memory: "budget",
+			OnEntry: func(in *dt.Msg) string {
 				return "How much do you usually pay for a bottle?"
 			},
-			OnInput: func(in *dt.Input) {
-				val := language.ExtractCurrency(m.Input.Sentence)
+			OnInput: func(in *dt.Msg) {
+				val := language.ExtractCurrency(in.Sentence)
 				if !val.Valid {
 					return
 				}
 				u := uint64(val.Int64)
-				sm.SetMemory(in, "shared_budget", u)
-			},
-			Complete: func(in *dt.Input) bool {
-				return sm.HasMemory(in, "shared_budget")
+				sm.SetMemory(in, "budget", u)
+			},
+			Complete: func(in *dt.Msg) bool {
+				return sm.HasMemory(in, "budget")
 			},
 		},
 		dt.State{
-			OnEntry: func(in *dt.Input) string {
-				q := sm.GetMemory(in, "shared_taste").String()
+			OnEntry: func(in *dt.Msg) string {
+				q := sm.GetMemory(in, "taste").String()
 				cat := sm.GetMemory(in, "category").String()
-				bdg := sm.GetMemory(in, "shared_budget").Int64()
-				results := ctx.EC.FindProducts(q, cat,
-					"alcohol", bdg)
+				bdg := sm.GetMemory(in, "budget").Int64()
+				results, err := ec.FindProducts(q, cat,
+					"alcohol", uint64(bdg))
+				if err != nil {
+					l.Errorln("findproducts", err)
+				}
 				var s string
 				if len(results) == 0 {
-					q, cat, bdg = fixSearchParams(q, cat,
-						bdg)
-					results = ctx.EC.FindProducts(q, cat,
-						"alcohol", bdg)
-					s = "Here's the closest I could find. "
+					// TODO
+					/*
+						q, cat, bdg = fixSearchParams(q, cat,
+							bdg)
+						results = ec.FindProducts(q, cat,
+							"alcohol", bdg)
+						s = "Here's the closest I could find. "
+					*/
 				}
 				sm.SetMemory(in, "selected_products", results)
 				return s + recommendProduct(results[0])
@@ -245,42 +241,25 @@
 			// track of the viewed product index and increments
 			// based on user feedback until something is selected
 			OnInput: sProductSelection,
-			Complete: func(in *dt.Input) bool {
-				return sm.HasMemory(in, "selected_products")
-			},
-		},
+			Complete: func(in *dt.Msg) bool {
+				if sm.HasMemory(in, "selected_products") {
+					if sm.HasMemory(in, "selection_finished") {
+						return true
+					}
+				}
+				return false
+			},
+		},
+		task.New(db, task.RequestAddress, map[string]string{}),
 		dt.State{
-			OnEntry: func(in *dt.Input) string {
-				return task.Run(
-					task.RequestAddress,
-					map[string]string{},
-				)
-			},
-			OnInput: func(in *dt.Input) {
-				// TODO change func signature of ExtractAddress
-				// (remove unused "found" bool return).
-				addr, _, err := language.ExtractAddress(db,
-					in.User.ID, in.Sentence)
-				if err != nil {
-					l.Errorln("extracting address", err)
-				}
-				if addr != nil {
-					sm.SetMemory(in, "shared_shipping_address")
-				}
-			},
-			Complete: func() bool {
-				return sm.HasMemory(in, "shared_shipping_address")
-			},
-		},
-		dt.State{
-			OnEntry: func(in *dt.Input) string {
+			OnEntry: func(in *dt.Msg) string {
 				prods := getSelectedProducts()
 				addr := getShippingAddress()
 				p := float64(prods.Prices(addr)["total"]) / 100
 				s := fmt.Sprintf("It comes to %2f. ", p)
 				return s + "Should I place the order?"
 			},
-			OnInput: func(in *dt.Input) {
+			OnInput: func(in *dt.Msg) {
 				yes := language.ExtractYesNo(in.Sentence)
 				if yes.Valid && yes.Bool {
 					sm.SetMemory(in, "purchase_confirmed", true)
@@ -290,12 +269,12 @@
 			// If the user responds with "No" above, Ava determines
 			// whether to reply with confusion or accept the answer,
 			// e.g. "Ok." based on the user's language automatically
-			Complete: func(in *dt.Input) bool {
+			Complete: func(in *dt.Msg) bool {
 				return sm.HasMemory(in, "purchase_confirmed")
 			},
 		},
 		dt.State{
-			OnEntryAndInput: func(in *dt.Input) string {
+			OnEntryAndInput: func(in *dt.Msg) string {
 				return task.Run(
 					task.RequestPurchase,
 					map[string]string{
@@ -303,25 +282,24 @@
 					},
 				)
 			},
-			OnEntry: func(in *dt.Input) string {
-			},
-			OnInput: func(in *dt.Input) {
+			OnEntry: func(in *dt.Msg) string {
+			},
+			OnInput: func(in *dt.Msg) {
 				p := sBuildPurchase(in)
 				sm.SetMemory(in, "purchase", p)
 			},
-			Complete: func(in *dt.Input) bool {
+			Complete: func(in *dt.Msg) bool {
 				return sm.HasMemory(in, "purchase")
 			},
 		},
 		dt.State{
-			OnEntry: func(in *dt.Input) string {
+			OnEntry: func(in *dt.Msg) string {
 				return "Got it. Should be on its way soon!"
 			},
 		},
 	)
 	sm.SetDBConn(ctx.DB)
 	sm.SetLogger(l)
-	sm.SetPkgName(pkgName)
 	sm.SetOnReset(func() {
 		setQuery("")
 		setCategory("")
@@ -339,7 +317,6 @@
 	}
 }
 
-<<<<<<< HEAD
 func (t *Purchase) Run(m *dt.Msg, respMsg *dt.RespMsg) error {
 	ctx.Msg = m
 	sm.Next(m.Input)
@@ -359,57 +336,6 @@
 			strconv.FormatInt(currency.Int64, 10))
 		if err != nil {
 			l.Errorln("saving budget pref", err)
-=======
-func (t *Purchase) Run(in *dt.Msg, out *dt.RespMsg) error {
-	*m = *in
-	m.State = map[string]interface{}{
-		"state":            StateNone,        // maintains state
-		"query":            "",               // search query
-		"category":         "",               // red, white, etc.
-		"budget":           "",               // suggested price
-		"recommendations":  dt.ProductSels{}, // search results
-		"offset":           uint(0),          // index in search
-		"shippingAddress":  &dt.Address{},
-		"productsSelected": dt.ProductSels{},
-	}
-	l.Debugln("state", m.State)
-	si := m.StructuredInput
-	query := ""
-	for _, o := range si.Objects {
-		query += o + " "
-	}
-	cat := extractWineCategory(m.Sentence)
-	if len(cat) == 0 {
-		m.Sentence = "Sure. Are you looking for a red or white?"
-		l.Debugln("setting state", StateRedWhite)
-		setState(StateRedWhite)
-		return p.SaveMsg(out, m)
-	}
-	l.Errorln("made it this far")
-	m.State["query"] = query
-	m.State["category"] = cat
-	if len(query) <= 8 {
-		setState(StateCheckPastPreferences)
-	} else {
-		err := prefs.Save(db, m.User.ID, pkgName, prefs.KeyTaste, query)
-		if err != nil {
-			l.Errorln("saving taste pref", err)
-		}
-		currency := language.ExtractCurrency(in.Sentence)
-		if currency.Valid && currency.Int64 > 0 {
-			l.WithField("value", currency.Int64).Debugln(
-				"currency valid and > 0")
-			m.State["budget"] = uint64(currency.Int64)
-			setState(StateSetRecommendations)
-			err = prefs.Save(db, m.User.ID, pkgName,
-				prefs.KeyBudget,
-				strconv.FormatInt(currency.Int64, 10))
-			if err != nil {
-				l.Errorln("saving budget pref", err)
-			}
-		} else {
-			setState(StatePreferences)
->>>>>>> c2909c11
 		}
 	} else {
 		setState(StatePreferences)
@@ -454,18 +380,17 @@
 	return p.SaveMsg(out, m)
 }
 
-<<<<<<< HEAD
-func sProductSelection(in *dt.Input) {
-	yes := language.ExtractYesNo(m.Input.Sentence)
+func sProductSelection(in *dt.Input) string {
+	// was the recommendation Ava made good?
+	yes := language.ExtractYesNo(in.Sentence)
 	if !yes.Valid {
-		return nil
+		return
 	}
 	if !yes.Bool {
-		resp.State["offset"] = getOffset() + 1
-		setState(StateMakeRecommendation)
-		return updateState(m, resp, respMsg)
-	}
-	count := language.ExtractCount(m.Input.Sentence)
+		setOffset(getOffset() + 1)
+		return
+	}
+	count := language.ExtractCount(in.Sentence)
 	if count.Valid {
 		if count.Int64 == 0 {
 			// asked to order 0 wines. trigger confused
@@ -473,29 +398,31 @@
 			return nil
 		}
 	}
-	selection, err := currentSelection(resp.State)
-	if err == ErrEmptyRecommendations {
-		resp.Sentence = "I couldn't find any wines like that. "
-		if getBudget() < 5000 {
-			resp.Sentence += "Should we look among the more expensive bottles?"
-			setState(StateRecommendationsAlterBudget)
-		} else {
-			resp.Sentence += "Should we expand your search to more wines?"
-			setState(StateRecommendationsAlterQuery)
-		}
-		return updateState(m, resp, respMsg)
-	}
+	mem := sm.GetMemory(in, "recommendations")
+	/*
+		if err == ErrEmptyRecommendations {
+			m.Sentence = "I couldn't find any wines like that. "
+			if getBudget() < 5000 {
+				m.Sentence += "Should we look among the more expensive bottles?"
+				setState(StateRecommendationsAlterBudget)
+			} else {
+				m.Sentence += "Should we expand your search to more wines?"
+				setState(StateRecommendationsAlterQuery)
+			}
+			return updateState(in, out)
+		}
+	*/
 	if err != nil {
-		return err
+		l.Errorln("getting current selection", err)
 	}
 	if !count.Valid || count.Int64 <= 1 {
 		count.Int64 = 1
-		resp.Sentence = "Ok, I've added it to your cart. Should we look for a few more?"
+		m.Sentence = "Ok, I've added it to your cart. Should we look for a few more?"
 	} else if uint(count.Int64) > selection.Stock {
-		resp.Sentence = "I'm sorry, but I don't have that many available. Should we do "
+		m.Sentence = "I'm sorry, but I don't have that many available. Should we do "
 		return nil
 	} else {
-		resp.Sentence = fmt.Sprintf(
+		m.Sentence = fmt.Sprintf(
 			"Ok, I'll add %d to your cart. Should we look for a few more?",
 			count.Int64)
 	}
@@ -503,50 +430,13 @@
 		Product: selection,
 		Count:   uint(count.Int64),
 	}
-	resp.State["productsSelected"] = append(getSelectedProducts(),
-		prod)
-}
-
-func sRedWhite(m *dt.Msg, resp *dt.Resp, respMsg *dt.RespMsg) error {
-	resp.State["category"] = extractWineCategory(m.Input.Sentence)
-	if getCategory() == "" {
-		return nil
-	}
-	l.WithField("cat", getCategory()).Infoln("selected category")
-	return nil
-}
-
-func sPreferencesEntry(m *dt.Msg, resp *dt.Resp, respMsg *dt.RespMsg) error {
-	tastePref, err := prefs.Get(ctx.DB, resp.UserID, pkgName,
-		prefs.KeyTaste)
-	if err != nil {
-		return err
-	}
-	if len(tastePref) == 0 {
-		resp.Sentence = "Ok. What do you usually look for in a wine? (e.g. dry, fruity, sweet, earthy, oak, etc.)"
-		return nil
-	}
-	resp.State["query"] = tastePref
-	return nil
-}
-
-func sBuildPurchase(in *dt.Input) *dt.Product {
-	prods := getSelectedProducts()
-	purchase, err := dt.NewPurchase(ctx, &dt.PurchaseConfig{
-		User:            m.User,
-		ShippingAddress: getShippingAddress(),
-		VendorID:        prods[0].VendorID,
-		ProductSels:     prods,
-	})
-	if err != nil {
-		l.Errorln("sBuildPurchase", err)
-		return nil
-	}
-	return purchase
-}
-
-func sPreferencesFollowup() {
-	resp.State["query"] = getQuery() + " " + m.Input.Sentence
+	var prods []dt.Product
+	mem := sm.GetMemory(in, "selected_products")
+	if err = json.Unmarshal(mem.Val, prods); err != nil {
+		l.Errorln("retrieving selected_products", err)
+		return
+	}
+	sm.SetMemory(in, "selected_products", append(prods, prod))
 }
 
 func updateState(m *dt.Msg, resp *dt.Resp, respMsg *dt.RespMsg) error {
@@ -555,46 +445,6 @@
 	case StateRedWhite:
 	case StateCheckPastPreferences:
 	case StatePreferences:
-=======
-func updateState(in *dt.Msg, out *dt.RespMsg) error {
-	state := getState()
-	switch state {
-	case StateRedWhite:
-		m.State["category"] = extractWineCategory(in.Sentence)
-		if getCategory() == "" {
-			return nil
-		}
-		l.WithField("cat", getCategory()).Infoln("selected category")
-		setState(StateCheckPastPreferences)
-		return updateState(in, out)
-	case StateCheckPastPreferences:
-		tastePref, err := prefs.Get(db, m.User.ID, pkgName,
-			prefs.KeyTaste)
-		if err != nil {
-			return err
-		}
-		if len(tastePref) == 0 {
-			setState(StatePreferences)
-			m.Sentence = "Ok. What do you usually look for in a wine? (e.g. dry, fruity, sweet, earthy, oak, etc.)"
-			return nil
-		}
-		m.State["query"] = tastePref
-		setState(StateCheckPastBudget)
-		return updateState(in, out)
-	case StatePreferences:
-		m.State["query"] = getQuery() + " " + m.Sentence
-		if getBudget() == 0 {
-			setState(StateCheckPastBudget)
-			if err := prefs.Save(db, m.User.ID, pkgName,
-				prefs.KeyTaste, getQuery()); err != nil {
-				l.Errorln("saving taste pref", err)
-				return err
-			}
-			return updateState(in, out)
-		}
-		setState(StateSetRecommendations)
-		return updateState(in, out)
->>>>>>> c2909c11
 	case StateCheckPastBudget:
 		budgetPref, err := prefs.Get(db, m.User.ID, pkgName,
 			prefs.KeyBudget)
@@ -622,12 +472,7 @@
 		if !val.Valid {
 			return nil
 		}
-<<<<<<< HEAD
-		val := language.ExtractCurrency(m.Input.Sentence)
-		resp.State["budget"] = uint64(val.Int64)
-=======
 		m.State["budget"] = uint64(val.Int64)
->>>>>>> c2909c11
 		setState(StateSetRecommendations)
 		err := prefs.Save(db, m.User.ID, pkgName, prefs.KeyBudget,
 			strconv.FormatUint(getBudget(), 10))
@@ -691,57 +536,6 @@
 			return err
 		}
 	case StateProductSelection:
-		// was the recommendation Ava made good?
-		yes := language.ExtractYesNo(in.Sentence)
-		if !yes.Valid {
-			return nil
-		}
-		if !yes.Bool {
-			m.State["offset"] = getOffset() + 1
-			setState(StateMakeRecommendation)
-			return updateState(in, out)
-		}
-		count := language.ExtractCount(in.Sentence)
-		if count.Valid {
-			if count.Int64 == 0 {
-				// asked to order 0 wines. trigger confused
-				// reply
-				return nil
-			}
-		}
-		selection, err := currentSelection(m.State)
-		if err == ErrEmptyRecommendations {
-			m.Sentence = "I couldn't find any wines like that. "
-			if getBudget() < 5000 {
-				m.Sentence += "Should we look among the more expensive bottles?"
-				setState(StateRecommendationsAlterBudget)
-			} else {
-				m.Sentence += "Should we expand your search to more wines?"
-				setState(StateRecommendationsAlterQuery)
-			}
-			return updateState(in, out)
-		}
-		if err != nil {
-			return err
-		}
-		if !count.Valid || count.Int64 <= 1 {
-			count.Int64 = 1
-			m.Sentence = "Ok, I've added it to your cart. Should we look for a few more?"
-		} else if uint(count.Int64) > selection.Stock {
-			m.Sentence = "I'm sorry, but I don't have that many available. Should we do "
-			return nil
-		} else {
-			m.Sentence = fmt.Sprintf(
-				"Ok, I'll add %d to your cart. Should we look for a few more?",
-				count.Int64)
-		}
-		prod := dt.ProductSel{
-			Product: selection,
-			Count:   uint(count.Int64),
-		}
-		m.State["productsSelected"] = append(getSelectedProducts(),
-			prod)
-		setState(StateContinueShopping)
 	case StateContinueShopping:
 		yes := language.ExtractYesNo(in.Sentence)
 		if !yes.Valid {
@@ -880,23 +674,22 @@
 	return err
 }
 
-func recommendProduct(m *dt.Msg) error {
+func recommendProduct(p *dt.Product) (string, error) {
 	recs := getRecommendations()
 	offset := getOffset()
 	if len(recs) == 0 || int(offset) >= len(recs) {
+		var s string
 		if len(recs) == 0 {
-			m.Sentence = "I couldn't find any wines like that. "
+			s = "I couldn't find any wines like that. "
 		} else {
-			m.Sentence = "I'm out of wines in that category. "
+			s = "I'm out of wines in that category. "
 		}
 		if getBudget() < 5000 {
-			m.Sentence += "Should we look among the more expensive bottles?"
-			setState(StateRecommendationsAlterBudget)
+			s += "Should we look among the more expensive bottles?"
 		} else {
-			m.Sentence += "Should we expand your search to more wines?"
-			setState(StateRecommendationsAlterQuery)
-		}
-		return nil
+			s += "Should we expand your search to more wines?"
+		}
+		return s, nil
 	}
 	product := recs[offset]
 	var size string
@@ -908,7 +701,7 @@
 		float64(product.Price)/100)
 	summary, err := language.Summarize(&product, "products_alcohol")
 	if err != nil {
-		return err
+		return "", err
 	}
 	tmp += summary + " "
 	r := rand.Intn(2)
@@ -947,9 +740,7 @@
 			tmp += fmt.Sprintf(" You can get 1 to %d of them.", val)
 		}
 	}
-	m.Sentence = language.SuggestedProduct(tmp, offset)
-	setState(StateProductSelection)
-	return nil
+	return language.SuggestedProduct(tmp, offset), nil
 }
 
 func setRecs(m *dt.Msg) error {
